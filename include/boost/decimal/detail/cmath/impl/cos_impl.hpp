--- conflicted
+++ resolved
@@ -71,8 +71,6 @@
         decimal64 {UINT64_C(3367952043014273196), -35},
         decimal64 {UINT64_C(9999999999999999999), -19}
     }};
-<<<<<<< HEAD
-=======
 
     static constexpr std::array<decimal64_fast, 13> d64_fast_coeffs =
     {{
@@ -90,34 +88,6 @@
          decimal64_fast {UINT64_C(3367952043014273196), -35},
          decimal64_fast {UINT64_C(9999999999999999999), -19}
      }};
-
-    // 20th Degree Remez Polynomial from 0 to pi / 4
-    // Estimated max error: 2.1310510195548626186539810165524781e-35
-    static constexpr std::array<decimal128, 21> d128_coeffs =
-    {{
-        decimal128 {uint128{UINT64_C(205464805604747), UINT64_C(1103437048276783858)}, -52},
-        decimal128 {uint128{UINT64_C(88395173126016), UINT64_C(16033763930510860544)}, -52},
-        decimal128 {uint128{UINT64_C(84906215169376), UINT64_C(15713701775139901874)}, -49, true},
-        decimal128 {uint128{UINT64_C(406502864446184), UINT64_C(12823522983377384156)}, -52},
-        decimal128 {uint128{UINT64_C(259090944919015), UINT64_C(2392820714740683920)}, -47},
-        decimal128 {uint128{UINT64_C(467445711741371), UINT64_C(4983292921389624904)}, -52},
-        decimal128 {uint128{UINT64_C(62183039812775), UINT64_C(15652271656899615679)}, -44, true},
-        decimal128 {uint128{UINT64_C(184508989294410), UINT64_C(1375137197219348330)}, -52},
-        decimal128 {uint128{UINT64_C(113173126395461), UINT64_C(16339984202390313234)}, -42},
-        decimal128 {uint128{UINT64_C(274884181093086), UINT64_C(12747689940557963034)}, -53},
-        decimal128 {uint128{UINT64_C(149388526852617), UINT64_C(12302422570283469338)}, -40, true},
-        decimal128 {uint128{UINT64_C(154088679459876), UINT64_C(3924311363127714460)}, -54},
-        decimal128 {uint128{UINT64_C(134449674167349), UINT64_C(4753674936935436426)}, -33},
-        decimal128 {uint128{UINT64_C(299007263162206), UINT64_C(7798573768093066264)}, -56},
-        decimal128 {uint128{UINT64_C(75291817533715), UINT64_C(10804169962871218270)}, -36, true},
-        decimal128 {uint128{UINT64_C(166117873118141), UINT64_C(15619656560639581524)}, -58},
-        decimal128 {uint128{UINT64_C(225875452601146), UINT64_C(13965751132838711524)}, -35},
-        decimal128 {uint128{UINT64_C(177440011694387), UINT64_C(4853507633156477618)}, -61},
-        decimal128 {uint128{UINT64_C(271050543121376), UINT64_C(2001506101975100694)}, -34, true},
-        decimal128 {uint128{UINT64_C(129186594797812), UINT64_C(16941950919815074018)}, -65},
-        decimal128 {uint128{UINT64_C(54210108624275), UINT64_C(4089650035136921600)}, -33}
-    }};
->>>>>>> 4ed7c253
 };
 
 #if !(defined(__cpp_inline_variables) && __cpp_inline_variables >= 201606L) && (!defined(_MSC_VER) || _MSC_VER != 1900)

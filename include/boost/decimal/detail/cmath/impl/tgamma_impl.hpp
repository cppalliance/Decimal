--- conflicted
+++ resolved
@@ -123,18 +123,7 @@
 using tgamma_table = tgamma_detail::tgamma_table_imp<true>;
 
 template <BOOST_DECIMAL_DECIMAL_FLOATING_TYPE T>
-<<<<<<< HEAD
-constexpr auto tgamma_series_expansion(T z) noexcept
-{
-    // LCOV_EXCL_START
-    //static_assert(!std::is_same<T, decimal128>::value, "Decimal128 has not been implemented");
-    static_cast<void>(z);
-    return T{1,0,true};
-    // LCOV_EXCL_STOP
-}
-=======
 constexpr auto tgamma_series_expansion(T z) noexcept;
->>>>>>> 2bc440f8
 
 template <>
 constexpr auto tgamma_series_expansion<decimal32>(decimal32 z) noexcept

--- conflicted
+++ resolved
@@ -64,8 +64,6 @@
         decimal64 {UINT64_C(1000000000000001896), -18},
         decimal64 {UINT64_C(5230171542159216227), -36, true}
     }};
-<<<<<<< HEAD
-=======
 
     static constexpr std::array<decimal64_fast, 12> d64_fast_coeffs =
     {{
@@ -82,34 +80,6 @@
          decimal64_fast {UINT64_C(1000000000000001896), -18},
          decimal64_fast {UINT64_C(5230171542159216227), -36, true}
      }};
-
-    // 20th Degree Remez Polynomial
-    // Estimated max error: 5.1424960359035132189835410157248994e-35
-    static constexpr std::array<decimal128, 21> d128_coeffs =
-    {{
-        decimal128 {uint128{UINT64_C(85106305874239), UINT64_C(16929064868128953896)}, -52},
-        decimal128 {uint128{UINT64_C(477768502693008), UINT64_C(6230918648367889942)}, -51, true},
-        decimal128 {uint128{UINT64_C(75154315253822), UINT64_C(13833706134005544038)}, -51},
-        decimal128 {uint128{UINT64_C(152287788904364), UINT64_C(1676311666321267536)}, -48},
-        decimal128 {uint128{UINT64_C(144214752508825), UINT64_C(2528999524738537100)}, -51},
-        decimal128 {uint128{UINT64_C(414554872884779), UINT64_C(15931857976032858760)}, -46, true},
-        decimal128 {uint128{UINT64_C(90156974414685), UINT64_C(14279793832049340120)}, -51},
-        decimal128 {uint128{UINT64_C(87056250588597), UINT64_C(16057379721599586648)}, -43},
-        decimal128 {uint128{UINT64_C(210637815468175), UINT64_C(7636003443272702110)}, -52},
-        decimal128 {uint128{UINT64_C(135807751684903), UINT64_C(10512681453991690152)}, -41, true},
-        decimal128 {uint128{UINT64_C(189273977706970), UINT64_C(1683985612936918840)}, -53},
-        decimal128 {uint128{UINT64_C(149388526852609), UINT64_C(16550971142245619806)}, -39},
-        decimal128 {uint128{UINT64_C(62386708229102), UINT64_C(17615400106141663882)}, -54},
-        decimal128 {uint128{UINT64_C(107559739333879), UINT64_C(7530156268905159646)}, -37, true},
-        decimal128 {uint128{UINT64_C(66059193820724), UINT64_C(9642511815583692046)}, -56},
-        decimal128 {uint128{UINT64_C(451750905202293), UINT64_C(9484757435910730332)}, -36},
-        decimal128 {uint128{UINT64_C(170869449273575), UINT64_C(3295407555488151196)}, -59},
-        decimal128 {uint128{UINT64_C(90350181040458), UINT64_C(12964998083139403502)}, -34, true},
-        decimal128 {uint128{UINT64_C(58541029533765), UINT64_C(17525845691359836026)}, -62},
-        decimal128 {uint128{UINT64_C(542101086242752), UINT64_C(4003012203950106990)}, -34},
-        decimal128 {uint128{UINT64_C(278775268706234), UINT64_C(3358921116451750765)}, -68}
-    }};
->>>>>>> 4ed7c253
 };
 
 #if !(defined(__cpp_inline_variables) && __cpp_inline_variables >= 201606L) && (!defined(_MSC_VER) || _MSC_VER != 1900)
